--- conflicted
+++ resolved
@@ -42,7 +42,9 @@
 import json
 import ast
 import time
+import time
 from typing import Dict, List, Optional, Any
+from utils.contentAnalysis import analyze_content, should_auto_moderate, should_auto_flag
 from utils.contentAnalysis import analyze_content, should_auto_moderate, should_auto_flag
 
 load_dotenv()
@@ -103,7 +105,12 @@
         test_app.config['JWT_SECRET_KEY'] = 'test-jwt-secret'
     
     # Copy all routes from main app to test app (skip static endpoint to avoid conflicts)
+    # Copy all routes from main app to test app (skip static endpoint to avoid conflicts)
     for rule in app.url_map.iter_rules():
+        if rule.endpoint != 'static':  # Skip static endpoint to prevent conflicts
+            test_app.add_url_rule(rule.rule, rule.endpoint, 
+                                 view_func=app.view_functions.get(rule.endpoint),
+                                 methods=rule.methods)
         if rule.endpoint != 'static':  # Skip static endpoint to prevent conflicts
             test_app.add_url_rule(rule.rule, rule.endpoint, 
                                  view_func=app.view_functions.get(rule.endpoint),
@@ -194,6 +201,26 @@
 uid_to_idx: Optional[pd.Series] = None
 supabase_client: Optional[SupabaseClient] = None
 auth_client: Optional[SupabaseAuthClient] = None
+
+# Initialize clients
+try:
+    supabase_client = SupabaseClient()
+    
+    # Initialize auth client with required parameters
+    base_url = (os.getenv('SUPABASE_URL') or '').strip().rstrip('/')
+    api_key = (os.getenv('SUPABASE_KEY') or '').strip()
+    service_key = (os.getenv('SUPABASE_SERVICE_KEY') or '').strip()
+    
+    if base_url and api_key and service_key:
+        auth_client = SupabaseAuthClient(base_url, api_key, service_key)
+        print("✅ Supabase clients initialized successfully")
+    else:
+        print("⚠️  Auth client not initialized: missing environment variables")
+        auth_client = None
+except Exception as e:
+    print(f"❌ Failed to initialize Supabase clients: {e}")
+    supabase_client = None
+    auth_client = None
 
 # Initialize clients
 try:
@@ -5658,10 +5685,7 @@
         with the current list state, allowing the client to handle the conflict.
     """
     try:
-<<<<<<< HEAD
         global supabase_client
-=======
->>>>>>> be507d22
         user_id = g.current_user.get('user_id') or g.current_user.get('sub')
         if not user_id:
             return jsonify({'error': 'User ID not found in token'}), 400
@@ -5712,7 +5736,6 @@
                 # Continue with reorder if conflict check fails (graceful degradation)
                 pass
         
-<<<<<<< HEAD
         # Check if method exists and reload if necessary
         if not hasattr(supabase_client, 'reorder_list_items'):
             print("⚠️ reorder_list_items method not found, attempting to reinitialize client...")
@@ -5726,8 +5749,6 @@
                 print(f"❌ Failed to reinitialize SupabaseClient: {e}")
                 return jsonify({'error': 'Method not available, please restart the server'}), 500
         
-=======
->>>>>>> be507d22
         success = supabase_client.reorder_list_items(list_id, user_id, items)
         
         if success:
@@ -8943,7 +8964,6 @@
         if notes is not None and len(notes) > 1000:
             return jsonify({'error': 'Notes cannot exceed 1000 characters'}), 400
         
-<<<<<<< HEAD
         # Check if supabase_client is available
         if supabase_client is None:
             print("Error: supabase_client is None")
@@ -8989,10 +9009,6 @@
         )
         
         success = update_response.status_code == 200 and update_response.json()
-=======
-        # Update the item in the list
-        success = supabase_client.update_list_item(list_id, item_id, user_id, data)
->>>>>>> be507d22
         
         if success:
             return jsonify({
