--- conflicted
+++ resolved
@@ -1,18 +1,18 @@
 // ABOUTME: List discovery page for finding and exploring public user-created lists with search and filtering
 // ABOUTME: Provides comprehensive list browsing experience with infinite scroll pagination and community discovery
 
-import React, { useState, useEffect, useCallback, useRef } from 'react';
-import { useSearchParams } from 'react-router-dom';
-import { useAuth } from '../context/AuthContext';
-import { useAuthenticatedApi } from '../hooks/useAuthenticatedApi';
-import { ListPreviewCard } from '../components/lists/ListPreviewCard';
-import { UserSearchComponent } from '../components/social/UserSearchComponent';
-import LoadingBanner from '../components/Loading/LoadingBanner';
-import ErrorFallback from '../components/Error/ErrorFallback';
-import { CustomList } from '../types/social';
-import useDocumentTitle from '../hooks/useDocumentTitle';
-
-type SortOption = 'recent' | 'popular' | 'followers' | 'items';
+import React, { useState, useEffect, useCallback, useRef } from "react";
+import { useSearchParams } from "react-router-dom";
+import { useAuth } from "../context/AuthContext";
+import { useAuthenticatedApi } from "../hooks/useAuthenticatedApi";
+import { ListPreviewCard } from "../components/lists/ListPreviewCard";
+import { UserSearchComponent } from "../components/social/UserSearchComponent";
+import LoadingBanner from "../components/Loading/LoadingBanner";
+import ErrorFallback from "../components/Error/ErrorFallback";
+import { CustomList } from "../types/social";
+import useDocumentTitle from "../hooks/useDocumentTitle";
+
+type SortOption = "recent" | "popular" | "followers" | "items";
 
 interface DiscoveryFilters {
   search: string;
@@ -23,11 +23,16 @@
 // Map frontend sort options to backend sort fields
 const mapSortOption = (sortOption: SortOption): string => {
   switch (sortOption) {
-    case 'recent': return 'updated_at';
-    case 'popular': return 'popularity';
-    case 'followers': return 'followers_count';
-    case 'items': return 'item_count';
-    default: return 'updated_at';
+    case "recent":
+      return "updated_at";
+    case "popular":
+      return "popularity";
+    case "followers":
+      return "followers_count";
+    case "items":
+      return "item_count";
+    default:
+      return "updated_at";
   }
 };
 
@@ -35,25 +40,25 @@
   const { user } = useAuth();
   const { get, post } = useAuthenticatedApi();
   const [searchParams, setSearchParams] = useSearchParams();
-  
+
   const [lists, setLists] = useState<CustomList[]>([]);
   const [filters, setFilters] = useState<DiscoveryFilters>({
-    search: searchParams.get('q') || '',
-    sortBy: (searchParams.get('sort') as SortOption) || 'popular',
-    tags: searchParams.get('tags')?.split(',').filter(Boolean) || []
+    search: searchParams.get("q") || "",
+    sortBy: (searchParams.get("sort") as SortOption) || "popular",
+    tags: searchParams.get("tags")?.split(",").filter(Boolean) || [],
   });
-  
+
   const [isLoading, setIsLoading] = useState(false);
   const [isLoadingMore, setIsLoadingMore] = useState(false);
   const [error, setError] = useState<string | null>(null);
   const [hasMore, setHasMore] = useState(true);
   const [page, setPage] = useState(1);
   const [showUserSearch, setShowUserSearch] = useState(false);
-  
+
   const sentinelRef = useRef<HTMLDivElement>(null);
   const searchTimeoutRef = useRef<NodeJS.Timeout>();
 
-  useDocumentTitle('Discover Lists - Community Lists');
+  useDocumentTitle("Discover Lists - Community Lists");
 
   // Debounced search effect
   useEffect(() => {
@@ -63,12 +68,13 @@
 
     searchTimeoutRef.current = setTimeout(() => {
       const newParams = new URLSearchParams();
-      if (filters.search) newParams.set('q', filters.search);
-      if (filters.sortBy !== 'popular') newParams.set('sort', filters.sortBy);
-      if (filters.tags.length > 0) newParams.set('tags', filters.tags.join(','));
-      
+      if (filters.search) newParams.set("q", filters.search);
+      if (filters.sortBy !== "popular") newParams.set("sort", filters.sortBy);
+      if (filters.tags.length > 0)
+        newParams.set("tags", filters.tags.join(","));
+
       setSearchParams(newParams);
-      
+
       // Reset pagination and refetch
       setPage(1);
       setLists([]);
@@ -83,83 +89,88 @@
     };
   }, [filters.search, filters.sortBy, filters.tags]);
 
-  const fetchLists = useCallback(async (isFirstPage = false) => {
-    const currentPage = isFirstPage ? 1 : page;
-    
-    try {
-      if (isFirstPage) {
-        setIsLoading(true);
-        setError(null);
-      } else {
-        setIsLoadingMore(true);
+  const fetchLists = useCallback(
+    async (isFirstPage = false) => {
+      const currentPage = isFirstPage ? 1 : page;
+
+      try {
+        if (isFirstPage) {
+          setIsLoading(true);
+          setError(null);
+        } else {
+          setIsLoadingMore(true);
+        }
+
+        const params = new URLSearchParams({
+          page: currentPage.toString(),
+          limit: "12",
+          sort_by: mapSortOption(filters.sortBy),
+        });
+
+        if (filters.search) params.set("search", filters.search);
+        if (filters.tags.length > 0) params.set("tags", filters.tags.join(","));
+
+        // Use authenticated API if user is logged in, otherwise use public fetch
+        let result;
+        if (user) {
+          const response = await get(
+            `/api/lists/discover?${params.toString()}`
+          );
+          result = response;
+        } else {
+          const API_BASE_URL =
+            process.env.REACT_APP_API_URL || "http://localhost:5000";
+          const response = await fetch(
+            `${API_BASE_URL}/api/lists/discover?${params.toString()}`
+          );
+          if (!response.ok) {
+            throw new Error(`HTTP ${response.status}: ${response.statusText}`);
+          }
+          result = await response.json();
+        }
+        const rawLists = result.lists || [];
+
+        // Transform backend response to frontend format
+        const transformedLists = rawLists.map((rawList: any) => ({
+          id: rawList.id.toString(),
+          title: rawList.title,
+          description: rawList.description || "",
+          privacy: rawList.privacy || "private",
+          tags: [], // Would need to be fetched separately or included in response
+          createdAt: rawList.created_at,
+          updatedAt: rawList.updated_at,
+          userId: rawList.user_id,
+          username: rawList.user_profiles?.username || "",
+          itemCount: rawList.item_count || 0,
+          followersCount: rawList.followers_count || 0,
+          isFollowing: rawList.is_following || false,
+          items: [],
+        }));
+
+        if (isFirstPage) {
+          setLists(transformedLists);
+        } else {
+          setLists((prev) => [...prev, ...transformedLists]);
+        }
+
+        setHasMore(result.has_more || transformedLists.length === 12);
+
+        if (!isFirstPage) {
+          setPage((prev) => prev + 1);
+        }
+      } catch (err: any) {
+        console.error("Failed to fetch lists:", err);
+        setError(
+          err.response?.data?.message ||
+            "Failed to load lists. Please try again."
+        );
+      } finally {
+        setIsLoading(false);
+        setIsLoadingMore(false);
       }
-
-      const params = new URLSearchParams({
-        page: currentPage.toString(),
-        limit: '12',
-        sort_by: mapSortOption(filters.sortBy),
-      });
-
-      if (filters.search) params.set('search', filters.search);
-      if (filters.tags.length > 0) params.set('tags', filters.tags.join(','));
-
-      // Use authenticated API if user is logged in, otherwise use public fetch
-      let result;
-      if (user) {
-        const response = await get(`/api/lists/discover?${params.toString()}`);
-        result = response;
-      } else {
-        const API_BASE_URL = process.env.REACT_APP_API_URL || "http://localhost:5000";
-        const response = await fetch(`${API_BASE_URL}/api/lists/discover?${params.toString()}`);
-        if (!response.ok) {
-          throw new Error(`HTTP ${response.status}: ${response.statusText}`);
-        }
-        result = await response.json();
-      }
-      const rawLists = result.lists || [];
-      
-      // Transform backend response to frontend format
-      const transformedLists = rawLists.map((rawList: any) => ({
-        id: rawList.id.toString(),
-        title: rawList.title,
-        description: rawList.description || '',
-<<<<<<< HEAD
-        privacy: rawList.is_public ? 'Public' : 'Private',
-        tags: rawList.tags || [],
-=======
-        privacy: rawList.privacy || 'private',
-        tags: [], // Would need to be fetched separately or included in response
->>>>>>> 8c370a20
-        createdAt: rawList.created_at,
-        updatedAt: rawList.updated_at,
-        userId: rawList.user_id,
-        username: rawList.user_profiles?.username || '',
-        itemCount: rawList.item_count || 0,
-        followersCount: rawList.followers_count || 0,
-        isFollowing: rawList.is_following || false,
-        items: []
-      }));
-      
-      if (isFirstPage) {
-        setLists(transformedLists);
-      } else {
-        setLists(prev => [...prev, ...transformedLists]);
-      }
-      
-      setHasMore(result.has_more || transformedLists.length === 12);
-      
-      if (!isFirstPage) {
-        setPage(prev => prev + 1);
-      }
-      
-    } catch (err: any) {
-      console.error('Failed to fetch lists:', err);
-      setError(err.response?.data?.message || 'Failed to load lists. Please try again.');
-    } finally {
-      setIsLoading(false);
-      setIsLoadingMore(false);
-    }
-  }, [user, page, filters, get]);
+    },
+    [user, page, filters, get]
+  );
 
   // Initial load
   useEffect(() => {
@@ -190,44 +201,50 @@
   }, [fetchLists, hasMore, isLoadingMore]);
 
   const handleFilterChange = (key: keyof DiscoveryFilters, value: any) => {
-    setFilters(prev => ({ ...prev, [key]: value }));
+    setFilters((prev) => ({ ...prev, [key]: value }));
   };
 
   const handleTagAdd = (tag: string) => {
     if (!filters.tags.includes(tag)) {
-      handleFilterChange('tags', [...filters.tags, tag]);
+      handleFilterChange("tags", [...filters.tags, tag]);
     }
   };
 
   const handleTagRemove = (tag: string) => {
-    handleFilterChange('tags', filters.tags.filter(t => t !== tag));
+    handleFilterChange(
+      "tags",
+      filters.tags.filter((t) => t !== tag)
+    );
   };
 
   const handleFollowList = async (listId: string) => {
     if (!user) {
-      console.error('User must be logged in to follow lists');
+      console.error("User must be logged in to follow lists");
       return;
     }
 
     try {
       const response = await post(`/api/auth/lists/${listId}/follow`);
-      
+
       // Update the list in the local state to reflect the new follow status
-      setLists(prevLists => 
-        prevLists.map(list => 
-          list.id === listId 
-            ? { 
-                ...list, 
+      setLists((prevLists) =>
+        prevLists.map((list) =>
+          list.id === listId
+            ? {
+                ...list,
                 isFollowing: response.is_following,
-                followersCount: response.followers_count 
+                followersCount: response.followers_count,
               }
             : list
         )
       );
     } catch (error: any) {
-      console.error('Failed to toggle follow status:', error);
+      console.error("Failed to toggle follow status:", error);
       // You could add a toast notification here for better UX
-      setError(error.response?.data?.message || 'Failed to update follow status. Please try again.');
+      setError(
+        error.response?.data?.message ||
+          "Failed to update follow status. Please try again."
+      );
     }
   };
 
@@ -250,7 +267,8 @@
             Discover Community Lists
           </h1>
           <p className="text-lg text-gray-600 dark:text-gray-400 max-w-2xl mx-auto">
-            Explore curated lists created by other users in the AniManga community
+            Explore curated lists created by other users in the AniManga
+            community
           </p>
         </div>
 
@@ -259,7 +277,10 @@
           <div className="flex flex-col lg:flex-row gap-4">
             {/* Search Input */}
             <div className="flex-1">
-              <label htmlFor="search" className="block text-sm font-medium text-gray-700 dark:text-gray-300 mb-2">
+              <label
+                htmlFor="search"
+                className="block text-sm font-medium text-gray-700 dark:text-gray-300 mb-2"
+              >
                 Search Lists
               </label>
               <input
@@ -267,7 +288,7 @@
                 type="text"
                 placeholder="Search by title, description, or creator..."
                 value={filters.search}
-                onChange={(e) => handleFilterChange('search', e.target.value)}
+                onChange={(e) => handleFilterChange("search", e.target.value)}
                 className="w-full px-3 py-2 border border-gray-300 dark:border-gray-600 rounded-lg 
                          bg-white dark:bg-gray-700 text-gray-900 dark:text-white
                          focus:ring-2 focus:ring-blue-500 focus:border-transparent"
@@ -276,13 +297,16 @@
 
             {/* Sort Dropdown */}
             <div className="lg:w-48">
-              <label htmlFor="sort" className="block text-sm font-medium text-gray-700 dark:text-gray-300 mb-2">
+              <label
+                htmlFor="sort"
+                className="block text-sm font-medium text-gray-700 dark:text-gray-300 mb-2"
+              >
                 Sort By
               </label>
               <select
                 id="sort"
                 value={filters.sortBy}
-                onChange={(e) => handleFilterChange('sortBy', e.target.value)}
+                onChange={(e) => handleFilterChange("sortBy", e.target.value)}
                 className="w-full px-3 py-2 border border-gray-300 dark:border-gray-600 rounded-lg 
                          bg-white dark:bg-gray-700 text-gray-900 dark:text-white
                          focus:ring-2 focus:ring-blue-500 focus:border-transparent"
@@ -301,7 +325,7 @@
                 className="w-full px-4 py-2 bg-gray-100 dark:bg-gray-700 text-gray-700 dark:text-gray-300
                          rounded-lg hover:bg-gray-200 dark:hover:bg-gray-600 transition-colors"
               >
-                {showUserSearch ? 'List Search' : 'User Search'}
+                {showUserSearch ? "List Search" : "User Search"}
               </button>
             </div>
           </div>
@@ -313,7 +337,7 @@
                 Active Filters
               </label>
               <div className="flex flex-wrap gap-2">
-                {filters.tags.map(tag => (
+                {filters.tags.map((tag) => (
                   <span
                     key={tag}
                     className="inline-flex items-center gap-1 px-3 py-1 bg-blue-100 dark:bg-blue-900 
@@ -329,7 +353,7 @@
                   </span>
                 ))}
                 <button
-                  onClick={() => handleFilterChange('tags', [])}
+                  onClick={() => handleFilterChange("tags", [])}
                   className="px-3 py-1 text-sm text-gray-600 dark:text-gray-400 hover:text-gray-800 dark:hover:text-gray-200"
                 >
                   Clear all
@@ -342,15 +366,18 @@
         {/* Loading State */}
         {isLoading && (
           <div className="mb-8">
-            <LoadingBanner message="Discovering community lists..." isVisible={true} />
+            <LoadingBanner
+              message="Discovering community lists..."
+              isVisible={true}
+            />
           </div>
         )}
 
         {/* Error State */}
         {error && !isLoading && (
           <div className="mb-8">
-            <ErrorFallback 
-              error={new Error(error)} 
+            <ErrorFallback
+              error={new Error(error)}
               onRetry={handleRetry}
               showDetails={false}
             />
@@ -373,7 +400,8 @@
                       No Lists Found
                     </h3>
                     <p className="text-gray-600 dark:text-gray-400">
-                      Try adjusting your search terms or filters to discover more lists.
+                      Try adjusting your search terms or filters to discover
+                      more lists.
                     </p>
                   </div>
                 ) : (
@@ -381,7 +409,7 @@
                     {/* Results Count */}
                     <div className="mb-6">
                       <p className="text-sm text-gray-600 dark:text-gray-400">
-                        {lists.length} list{lists.length !== 1 ? 's' : ''} found
+                        {lists.length} list{lists.length !== 1 ? "s" : ""} found
                         {filters.search && ` for "${filters.search}"`}
                       </p>
                     </div>
@@ -389,9 +417,9 @@
                     {/* Lists Grid */}
                     <div className="grid grid-cols-1 md:grid-cols-2 lg:grid-cols-3 xl:grid-cols-4 gap-6">
                       {lists.map((list) => (
-                        <ListPreviewCard 
-                          key={list.id} 
-                          list={list} 
+                        <ListPreviewCard
+                          key={list.id}
+                          list={list}
                           onTagClick={handleTagAdd}
                           onToggleFollow={() => handleFollowList(list.id)}
                           isAuthenticated={!!user}
@@ -405,9 +433,25 @@
                         {isLoadingMore && (
                           <div className="text-center">
                             <div className="inline-flex items-center gap-2 text-gray-600 dark:text-gray-400">
-                              <svg className="animate-spin h-4 w-4" fill="none" stroke="currentColor" viewBox="0 0 24 24">
-                                <circle cx="12" cy="12" r="10" stroke="currentColor" strokeWidth="4" className="opacity-25" />
-                                <path className="opacity-75" fill="currentColor" d="M4 12a8 8 0 018-8V0C5.373 0 0 5.373 0 12h4zm2 5.291A7.962 7.962 0 014 12H0c0 3.042 1.135 5.824 3 7.938l3-2.647z" />
+                              <svg
+                                className="animate-spin h-4 w-4"
+                                fill="none"
+                                stroke="currentColor"
+                                viewBox="0 0 24 24"
+                              >
+                                <circle
+                                  cx="12"
+                                  cy="12"
+                                  r="10"
+                                  stroke="currentColor"
+                                  strokeWidth="4"
+                                  className="opacity-25"
+                                />
+                                <path
+                                  className="opacity-75"
+                                  fill="currentColor"
+                                  d="M4 12a8 8 0 018-8V0C5.373 0 0 5.373 0 12h4zm2 5.291A7.962 7.962 0 014 12H0c0 3.042 1.135 5.824 3 7.938l3-2.647z"
+                                />
                               </svg>
                               Loading more lists...
                             </div>
